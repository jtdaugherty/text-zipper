--- conflicted
+++ resolved
@@ -1,9 +1,5 @@
 name:                text-zipper
-<<<<<<< HEAD
 version:             0.4
-=======
-version:             0.3.1
->>>>>>> f6f9e5ae
 synopsis:            A text editor zipper library
 description:         This library provides a zipper and API for editing text.
 license:             BSD3
